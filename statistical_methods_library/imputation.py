from pyspark.sql import DataFrame
from pyspark.sql.functions import col, lit, when

# --- Marker constants ---
# The value is a response.
MARKER_RESPONSE = "R"
# The value has been forward imputed from a response.
MARKER_FORWARD_IMPUTE_FROM_RESPONSE = "FIR"
# The value has been backward imputed from a response, backward imputation
# from construction is not permitted.
MARKER_BACKWARD_IMPUTE = "BI"
# The value is constructed.
MARKER_CONSTRUCTED = "C"
# The value has been forward imputed from a constructed value.
MARKER_FORWARD_IMPUTE_FROM_CONSTRUCTION = "FIC"


# --- Imputation errors ---
# Base type for imputation errors
class ImputationError(Exception):
    pass


# Error raised by dataframe validation
class ValidationError(ImputationError):
    pass


# Error raised when imputation has failed to impute for data integrity reasons
class DataIntegrityError(ImputationError):
    pass


def imputation(
    input_df,
    reference_col,
    period_col,
    strata_col,
    target_col,
    auxiliary_col,
    output_col,
    marker_col,
    forward_link_col=None,
    backward_link_col=None,
    construction_link_col=None,
):
    """
    Perform Ratio of means (also known as Ratio of Sums) imputation on a
    dataframe.

    :param input_df: The input dataframe - an instance of pyspark.sql.Dataframe
    :param reference_col: The name of the column to reference a unique
    contributor - str
    :param period_col: The name of the column containing the period
    information for the contributor - str
    :param strata_col: The Name of the column containing the strata information
    for the contributor - str
    :param target_col: The name of the column containing the target
    variable - str
    :param auxiliary_col: The name of the column containing the auxiliary
    variable - str
    :param output_col: The name of the column which will contain the
    output - str
    :param marker_col: The name of the column which will contain the marker
    information for a given value - str
    :param forward_link_col: If specified, the name of an existing column
    containing forward ratio (or link) information - str or None
    Defaults to None which means that a default column name of "forward" will
    be created and the forward ratios will be calculated
    :param backward_link_col: If specified, the name of an existing column
    containing backward ratio (or link) information - str or None
    Defaults to None which means that a default column name of "backward"
    will be created and the backward ratios will be calculated
    :param construction_link_col: If specified, the name of an existing column
    containing construction ratio (or link) information - str or None
    Defaults to None which means that a default column name of "construction"
    will be created and the construction ratios will be calculated.

    Returns:
    A new dataframe containing:
    * <reference_col>
    * <period_col>
    * <strata_col>
    * <target_col>
    * <auxiliary_col>
    * <output_col>
    * <marker_col>
    * <forward_col>
    * <backward_col>
    * <construction_col>

    Where the <...> refer to the provided column names or the respective
    defaults. No other columns are created. In particular, no other columns
    will be passed through from the input since it is expected that the
    information in the output dataframe will be sufficient to join on any
    other required input data.

    Notes:
    The existence of <output_col> and <marker_col> in the input data is
    an error.

    All or none of <forward_link_col>, <backward_link_col> and
    <construction_link_col> must be specified.

    <marker_col> will contain one of the marker constants defined in this
    module.

    This method implements rolling imputation, that is imputed values chain
    together until either a return is present or the contributor is not present
    in the sample. Values either side of such a gap do not interact (i.e.
    ratios and imputes will not take into account values for a contributor
    from before or after periods where they were dropped from the sample). In
    the case of rolling imputation, the markers will be the same for chains of
    imputed values.
    """
    # --- Validate params ---
    if not isinstance(input_df, DataFrame):
        raise TypeError("input_df must be an instance of pyspark.sql.DataFrame")

    def run(df):
        validate_df(df)
        stages = (
            prepare_df,
            calculate_ratios,
            forward_impute_from_response,
            backward_impute,
            construct_values,
            forward_impute_from_construction,
        )

        for stage in stages:
            df = stage(df).localCheckpoint()
            if df.filter(col("output").isNull()).count() == 0:
                break

        return create_output(df)

    def validate_df(df):
        input_cols = set(df.columns)
        expected_cols = {
            reference_col,
            period_col,
            strata_col,
            target_col,
            auxiliary_col,
        }

        link_cols = [
            link_col is not None
            for link_col in [forward_link_col, backward_link_col, construction_link_col]
        ]

        if any(link_cols) and not all(link_cols):
            raise TypeError("Either all or no link columns must be specified")

        if forward_link_col is not None:
            expected_cols.add(forward_link_col)
            expected_cols.add(backward_link_col)
            expected_cols.add(construction_link_col)

        # Check to see if the col names are not blank.
        for col_name in expected_cols:
            if not isinstance(col_name, str):
                msg = "All column names provided in params must be strings."
                raise TypeError(msg)

            if col_name == "":
                msg = "Column name strings provided in params must not be empty."
                raise ValueError(msg)

        # Check to see if any required columns are missing from dataframe.
        missing_cols = expected_cols - input_cols
        if missing_cols:
            msg = f"Missing columns: {', '.join(c for c in missing_cols)}"
            raise ValidationError(msg)

    def prepare_df(df):
        col_list = [
            col(reference_col).alias("ref"),
            col(period_col).alias("period"),
            col(strata_col).alias("strata"),
            col(target_col).alias("target"),
            col(auxiliary_col).alias("aux"),
            col(target_col).alias("output"),
        ]

        if forward_link_col is not None:
            col_list += [
                col(forward_link_col).alias("forward"),
                col(backward_link_col).alias("backward"),
                col(construction_link_col).alias("construction"),
            ]

        prepared_df = df.select(col_list)
        return (
            prepared_df.withColumn(
                "marker", when(~col("output").isNull(), MARKER_RESPONSE)
            )
            .withColumn("previous_period", calculate_previous_period(col("period")))
            .withColumn("next_period", calculate_next_period(col("period")))
        )

    def create_output(df):
        nonlocal forward_link_col
        if forward_link_col is None:
            forward_link_col = "forward"

        nonlocal backward_link_col
        if backward_link_col is None:
            backward_link_col = "backward"

        nonlocal construction_link_col
        if construction_link_col is None:
            construction_link_col = "construction"

        select_col_list = [
            col("ref").alias(reference_col),
            col("period").alias(period_col),
            col("strata").alias(strata_col),
            col("target").alias(target_col),
            col("aux").alias(auxiliary_col),
            col("output").alias(output_col),
            col("marker").alias(marker_col),
            col("forward").alias(forward_link_col),
            col("backward").alias(backward_link_col),
            col("construction").alias(construction_link_col),
        ]
        if "forward" not in df.columns:
            # If we haven't calculated forward ratio we've not calculated any
            df = (
                df.withColumn("forward", lit(1.0))
                .withColumn("backward", lit(1.0))
                .withColumn("construction", lit(1.0))
            )

        return df.select(select_col_list)

    def calculate_previous_period(period):
        return when(
            period.endswith("01"), (period.cast("int") - 89).cast("string")
        ).otherwise((period.cast("int") - 1).cast("string"))

    def calculate_next_period(period):
        return when(
            period.endswith("12"), (period.cast("int") + 89).cast("string")
        ).otherwise((period.cast("int") + 1).cast("string"))

    def calculate_ratios(df):
<<<<<<< HEAD
=======
        if "forward" in df.columns:
            return df

        ratio_union_df = None
>>>>>>> bbc35d52
        # Since we're going to join on to the main df at the end filtering for
        # nulls won't cause us to lose strata as they'll just be filled with
        # default ratios.
        filtered_df = (
            df.filter(~df.output.isNull())
            .select(
                "ref",
                "period",
                "strata",
                "output",
                "aux",
                "previous_period",
                "next_period",
            )
            .persist()
        )

        # Put the values from the current and previous periods for a
        # contributor on the same row. Then calculate the sum for both
        # for all contributors in a period as the values now line up.
        working_df = filtered_df.alias("current")
        working_df = working_df.join(
            filtered_df.select("ref", "period", "output").alias("prev"),
            [
                col("current.ref") == col("prev.ref"),
                col("current.previous_period") == col("prev.period"),
            ],
            "leftouter",
        ).select(
            col("current.strata").alias("strata"),
            col("current.period").alias("period"),
            when(~col("prev.output").isNull(), col("current.output")).alias("output"),
            col("current.aux").alias("aux"),
            col("prev.output").alias("other_output"),
            col("current.output").alias("output_for_construction"),
        )
        working_df = working_df.groupBy("period", "strata").agg(
            {
                "output": "sum",
                "other_output": "sum",
                "aux": "sum",
                "output_for_construction": "sum",
            }
        )
        # Calculate the forward ratio for every period using 1 in the
        # case of a 0 denominator. We also calculate construction
        # links at the same time for efficiency reasons. This shares
        # the same behaviour of defaulting to a 1 in the case of a 0
        # denominator.
        forward_df = (
            working_df.withColumn(
                "forward",
                col("sum(output)")
                / when(col("sum(other_output)") == 0, lit(1.0)).otherwise(
                    col("sum(other_output)")
                ),
            )
            .withColumn(
                "construction",
                col("sum(output_for_construction)")
                / when(col("sum(aux)") == 0, lit(1.0)).otherwise(col("sum(aux)")),
            )
            .fillna(1.0, ["forward", "construction"])
            .join(
                filtered_df.select("period", "strata", "next_period"),
                ["period", "strata"],
            )
        )

        # Calculate backward ratio as 1/forward for the next period for each
        # strata.
        strata_ratio_df = (
            forward_df.join(
                forward_df.select(
                    col("period").alias("other_period"),
                    col("forward").alias("next_forward"),
                    col("strata").alias("other_strata"),
                ),
                [
                    col("next_period") == col("other_period"),
                    col("strata") == col("other_strata"),
                ],
                "leftouter",
            )
            .select(
                col("period"),
                col("strata"),
                col("forward"),
                (lit(1.0) / col("next_forward")).alias("backward"),
                col("construction"),
            )
            .fillna(1.0, "backward")
        )

        # Join the strata ratios onto the input such that each contributor has
        # a set of ratios.
        ret_df = df.join(strata_ratio_df, ["period", "strata"]).select(
            "*",
            strata_ratio_df.forward,
            strata_ratio_df.backward,
            strata_ratio_df.construction,
        )
        return ret_df

    def impute(df, link_col, marker, direction):
        if direction:
            # Forward imputation
            other_period_col = "previous_period"
        else:
            # Backward imputation
            other_period_col = "next_period"

        # Avoid having to care about the name of our link column by selecting
        # it as a fixed name here.
        working_df = df.select(
            col("ref"),
            col("period"),
            col(link_col).alias("link"),
            col("output"),
            col("marker"),
            col(other_period_col).alias("other_period"),
        ).persist()
        # Anything which isn't null is already imputed or a response and thus
        # can be imputed from.
        imputed_df = (
            working_df.filter(~col("output").isNull())
            .select("ref", "period", "link", "output", "marker")
            .persist()
        )
        # Any refs which have no values at all can't be imputed from so we
        # don't care about them here.
        for ref_val in imputed_df.select("ref").distinct().toLocalIterator():
            # Get all the periods and links for this ref where the output is
            # null since they're the periods we care about.
            ref_df = working_df.filter(
                (col("ref") == ref_val["ref"]) & (col("output").isNull())
            ).persist()
            # Make sure the periods are in the correct order so that we have
            # the other period we need to impute from where possible.
            for period_val in (
                ref_df.select("period", "other_period")
                .distinct()
                .sort("period", ascending=direction)
                .toLocalIterator()
            ):
                # Get the already present value for the other period if any.
                # At this point we don't care if it's a response, imputation
                # or construction only that it isn't null.
                other_value_df = (
                    imputed_df.filter(
                        (col("ref") == ref_val["ref"])
                        & (col("period") == period_val["other_period"])
                    )
                    .select(col("ref"), col("output").alias("other_output"))
                    .persist()
                )
                if other_value_df.count() == 0:
                    # We either have a gap or no value to impute from,
                    # either way nothing to do.
                    continue

                # Join the other value into this period so that we can
                # multiply by the link. We only need the ref column in both to
                # do the join.
                calculation_df = (
                    ref_df.filter(col("period") == period_val["period"])
                    .select("ref", "period", "link")
                    .join(other_value_df, "ref")
                    .select(
                        col("ref"),
                        col("period"),
                        col("link"),
                        (col("link") * col("other_output")).alias("output"),
                        lit(marker).alias("marker"),
                    )
                )
                # Store the imputed period for this ref in our imputed
                # dataframe so that it can be referenced by another period.
                imputed_df = imputed_df.union(calculation_df).persist()

        # We should now have an output column which is as fully populated as
        # this phase of imputation can manage. As such replace the existing
        # output column with our one. Same goes for the marker column.
        return df.drop("output", "marker").join(
            imputed_df.drop("link"), ["ref", "period"], "leftouter"
        )

    def forward_impute_from_response(df):
        return impute(df, "forward", MARKER_FORWARD_IMPUTE_FROM_RESPONSE, True)

    def backward_impute(df):
        return impute(df, "backward", MARKER_BACKWARD_IMPUTE, False)

    def construct_values(df):
        construction_df = df.filter(df.output.isNull()).select(
            "ref", "period", "aux", "construction", "previous_period"
        )
        other_df = construction_df.select("ref", "period").alias("other")
        construction_df = construction_df.alias("construction")
        construction_df = construction_df.join(
            other_df,
            [
                col("construction.ref") == col("other.ref"),
                col("construction.previous_period") == col("other.period"),
            ],
            "leftanti",
        ).select(
            col("construction.ref").alias("ref"),
            col("construction.period").alias("period"),
            (col("aux") * col("construction")).alias("constructed_output"),
            lit(MARKER_CONSTRUCTED).alias("constructed_marker"),
        )

        return (
            df.withColumnRenamed("output", "existing_output")
            .withColumnRenamed("marker", "existing_marker")
            .join(
                construction_df,
                ["ref", "period"],
                "leftouter",
            )
            .select(
                "*",
                when(col("existing_output").isNull(), col("constructed_output"))
                .otherwise(col("existing_output"))
                .alias("output"),
                when(col("existing_marker").isNull(), col("constructed_marker"))
                .otherwise(col("existing_marker"))
                .alias("marker"),
            )
            .drop("existing_output", "constructed_output", "constructed_marker")
        )

    def forward_impute_from_construction(df):
        return impute(df, "forward", MARKER_FORWARD_IMPUTE_FROM_CONSTRUCTION, True)

    # ----------

    return run(input_df)<|MERGE_RESOLUTION|>--- conflicted
+++ resolved
@@ -246,13 +246,9 @@
         ).otherwise((period.cast("int") + 1).cast("string"))
 
     def calculate_ratios(df):
-<<<<<<< HEAD
-=======
         if "forward" in df.columns:
             return df
 
-        ratio_union_df = None
->>>>>>> bbc35d52
         # Since we're going to join on to the main df at the end filtering for
         # nulls won't cause us to lose strata as they'll just be filled with
         # default ratios.
