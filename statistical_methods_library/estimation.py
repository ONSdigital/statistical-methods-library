"""
Estimates design and calibration weights based on Expansion and Ratio estimation.
"""

import typing

from pyspark.sql import DataFrame
from pyspark.sql.functions import col, count, first, lit, sum


class ValidationError(Exception):
    """
    Error raised when validating the input data frame.
    """

    pass


def estimate(
    input_df: DataFrame,
    unique_identifier_col: str,
    period_col: str,
    strata_col: str,
    sample_marker_col: str,
    death_marker_col: typing.Optional[str] = None,
    h_value_col: typing.Optional[str] = None,
    out_of_scope_marker_col: typing.Optional[str] = None,
    out_of_scope_full: typing.Optional[bool] = None,
    auxiliary_col: typing.Optional[str] = None,
    calibration_group_col: typing.Optional[str] = None,
    unadjusted_design_weight_col: typing.Optional[str] = None,
    design_weight_col: typing.Optional[str] = "design_weight",
    calibration_weight_col: typing.Optional[str] = "calibration_weight",
) -> DataFrame:
    """
    Perform estimation of design and calibration weights using Expansion and
    Ratio estimation.

    ###Arguments
    * input_df: The input data frame.
    * unique_identifier_col: The name of the column containing the unique identifier
      for the contributors.
    * period_col: The name of the column containing the period information for
      the contributor.
    * strata_col: The name of the column containing the strata of the contributor.
    * sample_marker_col: The name of the column containing a marker
      for whether to include the contributor in the sample or only in the
      population. This column must only contain values of 0 or 1 where 0 means
      to exclude the contributor from the sample and 1 means the contributor
      will be included in the sample count.
    * death_marker_col: The name of the column containing a marker for whether
      the contributor is dead. This column must only contain the values 0
      meaning the contributor is not dead and 1 meaning that the contributor is dead.
    * h_value_col: The name of the column containing the h value for the strata.
    * out_of_scope_marker_col:
    * out_of_scope_full:
    * auxiliary_col: The name of the column containing the auxiliary value for
      the contributor.
    * calibration_group_col: The name of the column containing the calibration
      group for the contributor.
    * unadjusted_design_weight_col: The name of the column which will contain
      the unadjusted design weight for the contributor.
      Defaults to None, this will mean the column isn't output unless a name is provided.
    * design_weight_col: The name of the column which will contain the
      design weight for the contributor. Defaults to `design_weight`.
    * calibration_weight_col: The name of the column which will containthe
      calibration weight for the contributor. Defaults to `calibration_weight`.

    ###Returns

    A data frame containing the estimated weights. The exact columns depend on
    the type of estimation performed as specified below.

    ####Common Columns

    In all cases the data frame will contain:

    * `period_col`
    * `strata_col`
    * `design_weight_col`

    ####Ratio Estimation

    In the case of either Separate or Combined Ratio Estimation, the data frame
    will also contain the column specified by `calibration_weight_col`.

    ####Combined Ratio Estimation

    When Combined Ratio Estimation is performed, the data frame will also
    contain the column specified by `calibration_weight_col`.

    ###Notes

    Either both or neither of `death_marker_col` and `h_value_col` must be specified.
    If they are then the design weight is adjusted using birth-death
    adjustment, otherwise it is not. In addition, since birth-death adjustment
    is per-stratum, the `h_value_col` must not change within a given period and
    stratum.

    If `out_of_scope_marker_col` is specified, also need type of out of scope.
    Full or partial set by `out_of_scope_full` True for full, False for partial.
    Out of scope requires the death marker col and h marker col be present.

    If `auxiliary_col` is specified then one of Separate Ratio or Combined Ratio
    estimation is performed. This depends on whether `calibration_group_col`
    is specified. If so then Combined Ratio estimation is performed, otherwise
    Separate Ratio estimation is performed. If `auxiliary_col` is not
    specified then only Expansion estimation is performed and specifying
    `calibration_group_col` raises an error.

    `unadjusted_design_weight_col` is only in the output if a column name is specified.

    All specified input columns must be fully populated. If not an error is
    raised. Since `design_weight_col` and `calibration_weight_col` are both
    output columns this does not apply to them, and any values they contain prior
    to calling the method will be ignored.
    """

    # --- Validate params ---
    if not isinstance(input_df, DataFrame):
        raise TypeError("input_df must be an instance of pyspark.sql.DataFrame")

    death_cols = (death_marker_col, h_value_col)
    if any(death_cols) and not all(death_cols):
        raise TypeError(
            "Either both or none of death_marker_col and h_value_col must be specified."
        )

    out_of_scope_cols = (out_of_scope_marker_col, out_of_scope_full)
    if any(out_of_scope_cols) and not all(out_of_scope_cols):
        raise TypeError(
            "Either both or none of out_of_scope_marker_col "
            + "and out_of_scope_full must be specified."
        )
    if all(out_of_scope_cols) and not all(death_cols):
        raise TypeError(
            "For out of scope, death_marker_col and h_value_col must be specified."
        )

    if calibration_group_col is not None and auxiliary_col is None:
        raise TypeError(
            "If calibration_group_col is specified then auxiliary_col must be provided."
        )

    expected_cols = [
        unique_identifier_col,
        period_col,
        strata_col,
        sample_marker_col,
    ]
    if death_marker_col is not None:
        expected_cols += [death_marker_col, h_value_col]

    if out_of_scope_marker_col is not None:
        expected_cols.append(out_of_scope_marker_col)

    if auxiliary_col is not None:
        expected_cols.append(auxiliary_col)

    if calibration_group_col is not None:
        expected_cols.append(calibration_group_col)

    # Check to see if the column names are of the correct types, not empty and
    # do not contain nulls.
    for col_name in expected_cols:
        if not isinstance(col_name, str):
            raise TypeError("All column names provided in params must be strings.")

        if col_name == "":
            raise ValueError(
                "Column name strings provided in params must not be empty."
            )

        if input_df.filter(col(col_name).isNull()).count() > 0:
            raise ValidationError(
                f"Input column {col_name} must not contain null values."
            )

    # Check to see if any required columns are missing from the dataframe.
    missing_cols = set(expected_cols) - set(input_df.columns)
    if missing_cols:
        raise ValidationError(f"Missing columns: {', '.join(c for c in missing_cols)}")

    duplicate_check = input_df.select(unique_identifier_col, period_col)
    if duplicate_check.distinct().count() != duplicate_check.count():
        raise ValidationError("Duplicate contributors in a period")

    # As per the documentation, death marker and sample marker columns must
    # only contain 0 or 1.
    marker_cols = [sample_marker_col]
    if death_marker_col is not None:
        marker_cols.append(death_marker_col)
    if out_of_scope_marker_col is not None:
        marker_cols.append(out_of_scope_marker_col)

    for col_name in marker_cols:
        if input_df.filter((col(col_name) != 0) & (col(col_name) != 1)).count() > 0:
            raise ValidationError(
                f"Input column {col_name} must only contain values of 0 or 1."
            )

    # h values must not change within a stratum
    if h_value_col is not None and (
        input_df.select(period_col, strata_col).distinct().count()
        != input_df.select(period_col, strata_col, h_value_col).distinct().count()
    ):
        raise ValidationError("The h value must be the same per period and stratum.")

    # --- prepare our working data frame ---
    col_list = [
        col(period_col).alias("period"),
        col(strata_col).alias("strata"),
        col(sample_marker_col).alias("sample_marker"),
    ]

    if death_marker_col is not None and h_value_col is not None:
        col_list += [
            col(death_marker_col).alias("death_marker"),
            col(h_value_col).alias("h_value"),
        ]

    else:
        col_list += [lit(0).alias("death_marker"), lit(0.0).alias("h_value")]

    if out_of_scope_marker_col is not None:
        col_list.append(
            col(out_of_scope_marker_col).alias("out_of_scope_marker_denominator")
        )
        if out_of_scope_full:
            col_list.append(
                col(out_of_scope_marker_col).alias("out_of_scope_marker_numerator")
            )
        else:
            col_list.append(lit(0).alias("out_of_scope_marker_numerator"))
    else:
        col_list.append(lit(0).alias("out_of_scope_marker_numerator"))
        col_list.append(lit(0).alias("out_of_scope_marker_denominator"))

    if auxiliary_col is not None:
        col_list.append(col(auxiliary_col).alias("auxiliary"))

    if calibration_group_col is not None:
        col_list.append(col(calibration_group_col).alias("calibration_group"))

    working_df = input_df.select(col_list)
    # --- Expansion estimation ---
    # If we've got a death marker and h value then we'll use these, otherwise
    # they'll be 0 and thus the calculation for design weight just multiplies
    # the unadjusted design weight by 1.
    # Due to the fact that sample and death markers are either 0 or 1, summing
    # those columns gives the number of contributors in the sample and the
    # number of dead contributors respectively. There's only ever 1 h value
    # per strata so we can just take the first one in that period and strata,
    # and every contributor must have a sample marker so counting this column
    # gives us the total population.
    design_df = (
        working_df.groupBy(["period", "strata"])
        .agg(
            sum(col("sample_marker")),
            sum(col("death_marker")),
<<<<<<< HEAD
            first(col("h_value")),
            sum(col("out_of_scope_marker_numerator")),
            sum(col("out_of_scope_marker_denominator")),
=======
            first(col("h_value").cast("integer")).alias("first(h_value)"),
>>>>>>> 06df4174
            count(col("sample_marker")),
        )
        .withColumn(
            "unadjusted_design_weight",
            col("count(sample_marker)") / col("sum(sample_marker)"),
        )
        .withColumn(
            "design_weight",
            (
                col("unadjusted_design_weight")
                * (
                    1
                    + (
                        col("first(h_value)")
                        * (
                            col("sum(death_marker)")
                            + col("sum(out_of_scope_marker_numerator)")
                        )
                        / (
                            col("sum(sample_marker)")
                            - col("sum(death_marker)")
                            - col("sum(out_of_scope_marker_denominator)")
                        )
                    )
                )
            ),
        )
        .drop(
            "sum(sample_marker)",
            "sum(death_marker)",
            "first(h_value)",
            "sum(out_of_scope_marker_numerator)",
            "sum(out_of_scope_marker_denominator)",
            "count(sample_marker)",
        )
    )

    # --- Ratio estimation ---
    # Note: if we don't have the columns for this then only Expansion
    # estimation is performed.

    # The ratio calculation for calibration weight is the same for Separate
    # and Combined estimation with the exception of the grouping.
    def calibration_calculation(df: DataFrame, group_col: str) -> DataFrame:
        group_cols = ["period", group_col]
        return (
            df.withColumn(
                "aux_design",
                col("auxiliary")
                * col("unadjusted_design_weight")
                * col("sample_marker"),
            )
            .groupBy(group_cols)
            .agg({"auxiliary": "sum", "aux_design": "sum"})
            .withColumn(
                "calibration_weight", col("sum(auxiliary)") / col("sum(aux_design)")
            )
        )

    return_col_list = [
        col("period").alias(period_col),
        col("strata").alias(strata_col),
    ]
    if auxiliary_col is not None:
        # We can perform some sort of ratio estimation since we have an
        # auxiliary value.
        working_df = working_df.join(design_df, ["period", "strata"])
        if calibration_group_col is not None:
            # We have a calibration group so perform Combined Ratio estimation.
            return_col_list.append(
                col("calibration_group").alias(calibration_group_col)
            )
            estimated_df = (
                working_df.select(
                    "period",
                    "strata",
                    "calibration_group",
                    "unadjusted_design_weight",
                    "design_weight",
                )
                .distinct()
                .join(
                    calibration_calculation(working_df, "calibration_group"),
                    ["period", "calibration_group"],
                )
            )

        else:
            # No calibration group so perform Separate Ratio estimation.
            estimated_df = design_df.join(
                calibration_calculation(working_df, "strata"), ["period", "strata"]
            )

        return_col_list += [
            col("design_weight").alias(design_weight_col),
            col("calibration_weight").alias(calibration_weight_col),
        ]

    else:
        # No auxiliary values so return the results of Expansion estimation.
        return_col_list.append(col("design_weight").alias(design_weight_col))
        estimated_df = design_df

    if unadjusted_design_weight_col is not None:
        return_col_list.append(
            col("unadjusted_design_weight").alias(unadjusted_design_weight_col)
        )
    return estimated_df.select(return_col_list)<|MERGE_RESOLUTION|>--- conflicted
+++ resolved
@@ -258,13 +258,9 @@
         .agg(
             sum(col("sample_marker")),
             sum(col("death_marker")),
-<<<<<<< HEAD
-            first(col("h_value")),
+            first(col("h_value").cast("integer")).alias("first(h_value)"),
             sum(col("out_of_scope_marker_numerator")),
             sum(col("out_of_scope_marker_denominator")),
-=======
-            first(col("h_value").cast("integer")).alias("first(h_value)"),
->>>>>>> 06df4174
             count(col("sample_marker")),
         )
         .withColumn(
