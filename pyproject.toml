--- conflicted
+++ resolved
@@ -10,13 +10,8 @@
 pyspark = "3.1.1"
 
 [tool.poetry.dev-dependencies]
-<<<<<<< HEAD
-pytest = "^7.1.2"
+pytest = "^7.2.0"
 black = "^22.12"
-=======
-pytest = "^7.2.0"
-black = "^22.10"
->>>>>>> 425f31e8
 isort = "^5.10.1"
 flake8 = "^5.0.4"
 coverage = "^6.5"
