--- conflicted
+++ resolved
@@ -1,10 +1,6 @@
 [tool.poetry]
 name = "statistical_methods_library"
-<<<<<<< HEAD
-version = "6.0.2"
-=======
 version = "7.0.1"
->>>>>>> 19c40627
 description = ""
 authors = ["Your Name <you@example.com>"]
 license = "MIT"
